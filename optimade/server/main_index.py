--- conflicted
+++ resolved
@@ -71,18 +71,7 @@
         "Inserting index links into collection from %s...", CONFIG.index_links_path
     )
 
-<<<<<<< HEAD
-    LOGGER.debug("  Adding Materials-Consortia providers to links from optimade.org...")
-    providers = get_providers(add_mongo_id=True)
-    for doc in providers:
-        links_coll.collection.replace_one(
-            filter={"_id": ObjectId(doc["_id"]["$oid"])},
-            replacement=bson.json_util.loads(bson.json_util.dumps(doc)),
-            upsert=True,
-        )
-=======
     links_coll.insert(bson.json_util.loads(bson.json_util.dumps(processed)))
->>>>>>> ce8b4ddd
 
     if CONFIG.database_backend.value in ("mongodb", "mongomock"):
         LOGGER.debug(
