--- conflicted
+++ resolved
@@ -1,10 +1,6 @@
 """This module should reproduce JSON API v1.0 https://jsonapi.org/format/1.0/"""
-<<<<<<< HEAD
+# pylint: disable=no-name-in-module,no-self-argument
 from typing import Optional, Set, Union, Any, List
-=======
-# pylint: disable=no-name-in-module,no-self-argument
-from typing import Optional, Set, Union, Any
->>>>>>> 3d3f9069
 from pydantic import BaseModel, UrlStr, Schema, validator
 
 
